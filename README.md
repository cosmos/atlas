# Atlas

![GitHub Logo](./images/atlas_logo.png)

![Build, Test and Cover](https://github.com/cosmos/atlas/workflows/Build,%20Test%20and%20Cover/badge.svg?branch=bez%2F13-client-cli-commands)
[![Go Report Card](https://goreportcard.com/badge/github.com/cosmos/atlas)](https://goreportcard.com/report/github.com/cosmos/atlas)
[![codecov](https://codecov.io/gh/cosmos/atlas/branch/main/graph/badge.svg)](https://codecov.io/gh/cosmos/atlas)
[![GoDoc](https://godoc.org/github.com/cosmos/atlas?status.png)](https://pkg.go.dev/github.com/cosmos/atlas)
[![license](https://img.shields.io/github/license/cosmos/atlas.svg)](https://github.com/cosmos/atlas/blob/main/LICENSE)
[![Netlify Status](https://api.netlify.com/api/v1/badges/76c69961-2403-433d-a115-061ce17148af/deploy-status)](https://app.netlify.com/sites/cosmos-atlas/deploys)

> Source code for the default [Cosmos SDK](https://github.com/cosmos/cosmos-sdk) module
registry, viewable online at [atlas.cosmos.network](https://atlas.cosmos.network).

## Table of Contents

- [Atlas](#atlas)
  - [Table of Contents](#table-of-contents)
  - [Background](#background)
  - [Publishing](#publishing)
  - [Usage](#usage)
    - [Server](#server)
    - [API Documentation](#api-documentation)
    - [Web App](#web-app)
<<<<<<< HEAD
=======
    - [Publishing](#publishing)
    - [Action](#action)
>>>>>>> 55bcb397
  - [Migrations](#migrations)
  - [Local Development](#local-development)
  - [Tests](#tests)
  - [License](#license)

## Background

Atlas implements a [Cosmos SDK](https://github.com/cosmos/cosmos-sdk) module registry,
where developers are able to publish and update modules. The registry provides a singular and
holistic interface for application developers to discover [Cosmos SDK](https://github.com/cosmos/cosmos-sdk)
modules when building their blockchain applications.

More information about the architecture, publishing and module configuration can
be found under [docs](./docs/README.md).

## Dependencies

- [Golang 1.15+](https://golang.org/doc/install)
- [migrate](https://github.com/golang-migrate/migrate/tree/master/cmd/migrate)
- [Node.js/npm](https://nodejs.org/en/)
- [Yarn](https://classic.yarnpkg.com/en/)
- [Vue.js](https://vuejs.org/)
- [Docker/Docker-Compose](https://docs.docker.com/get-docker/)

## Publishing

To publish a Cosmos SDK module, please see the publishing [doc](https://github.com/cosmos/atlas/blob/main/docs/publishing.md).

## Usage

Atlas is composed of two primary components, the server and the web application.
The server is responsible for providing a RESTful API, handling user authentication
via Github OAuth and persisting modules and relevant data to PostgreSQL.

Further documentation can be found [here](./docs/README.md).

### Server

In order to start the Atlas server, you must provide a series of configuration
values that may be defined in environment variables, a (TOML) configuration file
or via CLI flags (in order of precedence). See the sample [env](./.env.sample) or
[config](./config.sample.toml) files for all possible configurations.

```shel
$ atlas server --config=/path/to/atlas/config.toml
```

Note:

1. Atlas will look for environment variables defined in a `.env` file in the
root directory. Any explicit environment variables defined will override those
defined in this file.
2. Certain configuration values are not exposed or able to be provided via CLI flags.
3. All environment variables must be prefixed with `ATLAS_*`.

See `--help` for further documentation.

### API Documentation

Atlas leverages [Swagger](https://swagger.io/) to document its API. The documentation
is compiled automatically via [swag](https://github.com/swaggo/swag/) through
annotated REST handlers. The compiled documentation resides in the `docs/api`
directory and is served at `/api/docs/`.

The [Swagger](https://swagger.io/) documentation can be recompiled as follows:

```shell
$ make update-swagger-docs
```

### Web App

The Atlas web application is built using [Vue.js](https://vuejs.org/) and is
contained in the `web` directory. The web application is executed as a separate
process external from the Atlas API server. The webapp requires `VUE_APP_ATLAS_API_ADDR`
to be populated in order to know how to speak with the Atlas API. This can be
set as an explicit environment variable or populated in a `.env` file at the root
of the `web` directory.

To run the webapp locally and watch for lives changes:

```shell
$ cd web && yarn serve
```

To build for production:

```shell
$ cd web && yarn build
```

<<<<<<< HEAD
=======
### Publishing

To publish a Cosmos SDK module, please see the publishing [doc](https://github.com/cosmos/atlas/blob/main/docs/publishing.md).

### Action

To publish a Cosmos SDK module with github actions, please see the action [doc](https://github.com/cosmos/atlas/blob/main/docs/action.md).

>>>>>>> 55bcb397
## Migrations

Atlas performs migrations through the [migrate](https://github.com/golang-migrate/migrate)
tool. The migrations are defined in `db/migrations`. In order to run migrations,
you must provide a `ATLAS_DATABASE_URL` environment variable.

```shell
$ ATLAS_DATABASE_URL=... make migrate
```

## Local Development

To run, test and experiment with Atlas in a local development environment, execute
the following:

1. Start a postgres database using Docker:

   ```shell
   $ docker-compose up -d
   ```

2. Run migrations:

   ```shell
   $ ATLAS_DATABASE_URL="postgres://postgres:postgres@localhost:6432/postgres?sslmode=disable" make migrate
   ```

3. Populate your Atlas server config or root `.env`:

   ```env
   ATLAS_DATABASE_URL=postgres://postgres:postgres@localhost:6432/postgres?sslmode=disable
   ATLAS_LOG_FORMAT=debug
   ATLAS_DEV=true
   ATLAS_GH_CLIENT_ID=...
   ATLAS_GH_CLIENT_SECRET=...
   ATLAS_ALLOWED_ORIGINS=http://localhost:8081

   # Testing session cookie (e.g. securecookie.GenerateRandomKey(32))
   ATLAS_SESSION_KEY=UIla7DSIVXzhvd9yHxexEExel9HQpSCQ+Rsn3y+e2Rs=
   ```

4. Start Atlas:

   ```shell
   $ atlas server
   ```

5. Start the webapp:

   ```shell
   $ cd web && yarn serve
   ```

Note, if you choose to run Atlas at a different listen address, be sure to populate
`VUE_APP_ATLAS_API_ADDR` and `ATLAS_ALLOWED_ORIGINS` accordingly. Where the former
is the listen address of the Atlas API server and the later is the address of
the webapp (yarn will automatically allocate a free port).

## Tests

Atlas performs all database relevant tests through a Docker Postgres instance.
Executing the `$ make test` target will automatically start a Postgres Docker
instance and populate all relevant environment variables. If you'd like to execute
tests on a different Postgres instance, you must provide the `ATLAS_MIGRATIONS_DIR`
and `ATLAS_TEST_DATABASE_URL` environment variables.

```shell
$ ATLAS_TEST_DATABASE_URL=... ATLAS_MIGRATIONS_DIR=... make test
```

## License

- [Apache License, Version 2.0](https://www.apache.org/licenses/LICENSE-2.0)<|MERGE_RESOLUTION|>--- conflicted
+++ resolved
@@ -17,16 +17,12 @@
 - [Atlas](#atlas)
   - [Table of Contents](#table-of-contents)
   - [Background](#background)
-  - [Publishing](#publishing)
   - [Usage](#usage)
     - [Server](#server)
     - [API Documentation](#api-documentation)
     - [Web App](#web-app)
-<<<<<<< HEAD
-=======
     - [Publishing](#publishing)
     - [Action](#action)
->>>>>>> 55bcb397
   - [Migrations](#migrations)
   - [Local Development](#local-development)
   - [Tests](#tests)
@@ -50,10 +46,6 @@
 - [Yarn](https://classic.yarnpkg.com/en/)
 - [Vue.js](https://vuejs.org/)
 - [Docker/Docker-Compose](https://docs.docker.com/get-docker/)
-
-## Publishing
-
-To publish a Cosmos SDK module, please see the publishing [doc](https://github.com/cosmos/atlas/blob/main/docs/publishing.md).
 
 ## Usage
 
@@ -118,9 +110,7 @@
 $ cd web && yarn build
 ```
 
-<<<<<<< HEAD
-=======
-### Publishing
+## Publishing
 
 To publish a Cosmos SDK module, please see the publishing [doc](https://github.com/cosmos/atlas/blob/main/docs/publishing.md).
 
@@ -128,7 +118,6 @@
 
 To publish a Cosmos SDK module with github actions, please see the action [doc](https://github.com/cosmos/atlas/blob/main/docs/action.md).
 
->>>>>>> 55bcb397
 ## Migrations
 
 Atlas performs migrations through the [migrate](https://github.com/golang-migrate/migrate)
