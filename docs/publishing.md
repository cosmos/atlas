# Publishing

<<<<<<< HEAD
To publish a module, perform the following:

1. Create (`atlas init -d <path>`) or update an existing manifest, [manifest](./manifest.md).
2. Ensure you have the atlas binary installed.
3. If you haven't set your credentials locally:
     1. Obtain an API token by logging into the web app and either creating or use an existing API token.
     2. Set your credentials via `atlas login [token]`.
4. Publish your module manifest via `atlas publish -m [path/to/manifest]`. Note,
   you can execute a `--dry-run` first to ensure the manifest is valid.
=======
There are two ways you can publish a module to atlas.

1. By downloading atlas locally:

   1. Create or update an existing manifest [manifest](./manifest.md).
   2. Ensure you have the atlas binary installed.
   3. If you haven't set your credentials locally:
        1. Obtain an API token by logging into the web app and either creating or use an existing API token.
        2. Set your credentials via `atlas login [token]`.
   4. Publish your module manifest via `atlas publish -m [path/to/manifest]`. Note,
      you can execute a `--dry-run` first to ensure the manifest is valid.

2. By using docker:

   1. Run: `docker run -v $(shell pwd):/workspace --workdir /workspace interchainio/atlas:latest [APIkey] [path/to/manifest]] [dry-run, default false]`
>>>>>>> 8c8dc5bf
<|MERGE_RESOLUTION|>--- conflicted
+++ resolved
@@ -1,21 +1,10 @@
 # Publishing
 
-<<<<<<< HEAD
-To publish a module, perform the following:
-
-1. Create (`atlas init -d <path>`) or update an existing manifest, [manifest](./manifest.md).
-2. Ensure you have the atlas binary installed.
-3. If you haven't set your credentials locally:
-     1. Obtain an API token by logging into the web app and either creating or use an existing API token.
-     2. Set your credentials via `atlas login [token]`.
-4. Publish your module manifest via `atlas publish -m [path/to/manifest]`. Note,
-   you can execute a `--dry-run` first to ensure the manifest is valid.
-=======
 There are two ways you can publish a module to atlas.
 
 1. By downloading atlas locally:
 
-   1. Create or update an existing manifest [manifest](./manifest.md).
+   1. Create (`atlas init -d <path>`) or update an existing manifest, [manifest](./manifest.md).
    2. Ensure you have the atlas binary installed.
    3. If you haven't set your credentials locally:
         1. Obtain an API token by logging into the web app and either creating or use an existing API token.
@@ -25,5 +14,4 @@
 
 2. By using docker:
 
-   1. Run: `docker run -v $(shell pwd):/workspace --workdir /workspace interchainio/atlas:latest [APIkey] [path/to/manifest]] [dry-run, default false]`
->>>>>>> 8c8dc5bf
+   1. Run: `docker run -v $(shell pwd):/workspace --workdir /workspace interchainio/atlas:latest [APIkey] [path/to/manifest]] [dry-run, default false]`